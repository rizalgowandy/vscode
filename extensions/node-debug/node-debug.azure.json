{
	"account": "monacobuild",
	"container": "debuggers",
<<<<<<< HEAD
	"zip": "32575e3/node-debug.zip",
=======
	"zip": "e6b9b29/node-debug.zip",
>>>>>>> 18c4a65c
	"output": ""
}<|MERGE_RESOLUTION|>--- conflicted
+++ resolved
@@ -1,10 +1,6 @@
 {
 	"account": "monacobuild",
 	"container": "debuggers",
-<<<<<<< HEAD
-	"zip": "32575e3/node-debug.zip",
-=======
 	"zip": "e6b9b29/node-debug.zip",
->>>>>>> 18c4a65c
 	"output": ""
 }