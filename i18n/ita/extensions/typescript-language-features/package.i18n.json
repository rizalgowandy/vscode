--- conflicted
+++ resolved
@@ -45,6 +45,7 @@
 	"typescript.selectTypeScriptVersion.title": "Seleziona la versione di TypeScript",
 	"typescript.reportStyleChecksAsWarnings": "Evidenzia i controlli di stile come warning",
 	"jsDocCompletion.enabled": "Abilita/Disabilita commenti automatici JSDoc",
+	"javascript.implicitProjectConfig.checkJs": "Abilita/disabilita il controllo semantico di file JavaScript. File jsconfig.json o tsconfig.json esistenti sovrascrivono su questa impostazione. Richiede TypeScript >= 2.3.1.",
 	"typescript.npm": "Specifica il percorso dell'eseguibile NPM utilizzato per l'acquisizione automatica delle definizioni di tipi. Richiede TypeScript >= 2.3.4.",
 	"typescript.check.npmIsInstalled": "Controlla se NPM è installato per l'acquisizione automatica delle definizioni di tipi",
 	"javascript.nameSuggestions": "Abilita/disabilita l'inclusione di nomi univoci dal file negli elenchi di suggerimento di JavaScript.",
@@ -52,22 +53,15 @@
 	"typescript.problemMatchers.tsc.label": "Problemi TypeScript",
 	"typescript.problemMatchers.tscWatch.label": "Problemi TypeScript (modalità espressione di controllo)",
 	"typescript.quickSuggestionsForPaths": "Abilita/disabilita i suggerimenti rapidi quando si digita un percorso di importazione.",
-<<<<<<< HEAD
-=======
 	"typescript.locale": "Consente di definire le impostazioni locail usate per segnalare errori JavaScript e TypeScript. Richiede TypeScript >= 2.6.0. Con l'impostazione predefinita 'null' vengono usate le impostazioni locali di VS Code.",
 	"javascript.implicitProjectConfig.experimentalDecorators": "Abilita/disabilita gli elementi 'experimentalDecorators' per file JavaScript che non fanno parte di un progetto. I file jsconfig.json o tsconfig.json esistenti sovrascrivono questa impostazione. Richiede TypeScript >= 2.3.1.",
->>>>>>> 8647b7c1
 	"typescript.autoImportSuggestions.enabled": "Abilita/disabilita il suggerimento automatico per gli import. Richiede una versione di TypeScript >= 2.6.1",
 	"typescript.experimental.syntaxFolding": "Abilita/disabilita i marcatori di folding con riconoscimento della sintassi.",
 	"taskDefinition.tsconfig.description": "File tsconfig che definisce la compilazione TS.",
 	"javascript.suggestionActions.enabled": "Abilita/disabilita la diagnostica dei suggerimenti per i file JavaScript nell'editor. Richiede TypeScript >= 2.8.",
 	"typescript.suggestionActions.enabled": "Abilita/disabilita la diagnostica dei suggerimenti per i file TypeScript nell'editor. Richiede TypeScript >= 2.8.",
-<<<<<<< HEAD
-	"typescript.showUnused": "Abilita/disabilita l'evidenziazione delle variabili inutilizzate nel codice. Richiede TypeScript > = 2,9"
-=======
 	"typescript.preferences.quoteStyle": "Stile di virgolette preferito da usare per le correzioni rapide. È possibile scegliere tra 'single', 'double' o 'auto' per derivare il tipo di virgolette dalle importazioni esistenti. Richiede TypeScript >= 2.9",
 	"typescript.preferences.importModuleSpecifier": "Stile di percorso preferito per le importazioni automatiche:\n- \"relative\", ovvero relativo al percorso del file.\n- \"non-relative\", basato sull'elemento 'baseUrl' configurato in 'jsconfig.json' / 'tsconfig.json'.\n- \"auto\", per derivare il tipo di percorso più breve.\nRichiede TypeScript >= 2.9",
 	"typescript.showUnused": "Abilita/disabilita l'evidenziazione delle variabili inutilizzate nel codice. Richiede TypeScript > = 2,9",
 	"typescript.updateImportsOnFileMove.enabled": "Abilita/disabilita l'aggiornamento automatico dei percorsi di importazione quando si rinomina o si sposta un file in VS Code. I valori possibili sono: 'prompt', che chiede conferma per ogni ridenominazione, 'always', che aggiorna automaticamente i percorsi e 'never' che rinomina i percorsi senza chiedere conferma. Richiede TypeScript >= 2.9"
->>>>>>> 8647b7c1
 }