/*---------------------------------------------------------------------------------------------
 *  Copyright (c) Microsoft Corporation. All rights reserved.
 *  Licensed under the MIT License. See License.txt in the project root for license information.
 *--------------------------------------------------------------------------------------------*/

import { addClass, addStandardDisposableListener, createStyleSheet, getTotalHeight, removeClass } from 'vs/base/browser/dom';
import { IKeyboardEvent } from 'vs/base/browser/keyboardEvent';
import { IInputOptions, InputBox } from 'vs/base/browser/ui/inputbox/inputBox';
import { IListMouseEvent, IListTouchEvent, IListRenderer, IListVirtualDelegate } from 'vs/base/browser/ui/list/list';
import { IPagedRenderer, PagedList } from 'vs/base/browser/ui/list/listPaging';
import { DefaultStyleController, IListOptions, IMultipleSelectionController, IOpenController, isSelectionRangeChangeEvent, isSelectionSingleChangeEvent, List } from 'vs/base/browser/ui/list/listWidget';
import { canceled, onUnexpectedError } from 'vs/base/common/errors';
import { Emitter, Event } from 'vs/base/common/event';
import { FuzzyScore } from 'vs/base/common/filters';
import { KeyCode } from 'vs/base/common/keyCodes';
import { combinedDisposable, Disposable, dispose, IDisposable, toDisposable } from 'vs/base/common/lifecycle';
import { ScrollbarVisibility } from 'vs/base/common/scrollable';
import { isUndefinedOrNull } from 'vs/base/common/types';
import { TPromise } from 'vs/base/common/winjs.base';
import { IFilter, ITree, ITreeConfiguration, ITreeOptions } from 'vs/base/parts/tree/browser/tree';
import { ClickBehavior, DefaultController, DefaultTreestyler, IControllerOptions, OpenMode } from 'vs/base/parts/tree/browser/treeDefaults';
import { Tree } from 'vs/base/parts/tree/browser/treeImpl';
import { localize } from 'vs/nls';
import { IConfigurationService } from 'vs/platform/configuration/common/configuration';
import { Extensions as ConfigurationExtensions, IConfigurationRegistry } from 'vs/platform/configuration/common/configurationRegistry';
import { ContextKeyExpr, IContextKey, IContextKeyService, RawContextKey } from 'vs/platform/contextkey/common/contextkey';
import { IContextViewService } from 'vs/platform/contextview/browser/contextView';
import { IEditorOptions } from 'vs/platform/editor/common/editor';
import { createDecorator, IInstantiationService } from 'vs/platform/instantiation/common/instantiation';
import { IKeybindingService } from 'vs/platform/keybinding/common/keybinding';
import { Registry } from 'vs/platform/registry/common/platform';
import { attachInputBoxStyler, attachListStyler, computeStyles, defaultListStyles } from 'vs/platform/theme/common/styler';
import { IThemeService } from 'vs/platform/theme/common/themeService';
import { InputFocusedContextKey } from 'vs/platform/workbench/common/contextkeys';
import { ObjectTree } from 'vs/base/browser/ui/tree/objectTree';
import { ITreeOptions as ITreeOptions2, ITreeEvent } from 'vs/base/browser/ui/tree/abstractTree';
import { ITreeRenderer } from 'vs/base/browser/ui/tree/tree';
<<<<<<< HEAD
import { DataTree } from 'vs/base/browser/ui/tree/dataTree';
=======
import { DataTree, IDataSource } from 'vs/base/browser/ui/tree/dataTree';
>>>>>>> 24036d74

export type ListWidget = List<any> | PagedList<any> | ITree | ObjectTree<any, any> | DataTree<any, any>;

export const IListService = createDecorator<IListService>('listService');

export interface IListService {

	_serviceBrand: any;

	/**
	 * Returns the currently focused list widget if any.
	 */
	readonly lastFocusedList: ListWidget | undefined;
}

interface IRegisteredList {
	widget: ListWidget;
	extraContextKeys?: (IContextKey<boolean>)[];
}

export class ListService implements IListService {

	_serviceBrand: any;

	private lists: IRegisteredList[] = [];
	private _lastFocusedWidget: ListWidget | undefined = undefined;

	get lastFocusedList(): ListWidget | undefined {
		return this._lastFocusedWidget;
	}

	constructor(@IContextKeyService contextKeyService: IContextKeyService) { }

	register(widget: ListWidget, extraContextKeys?: (IContextKey<boolean>)[]): IDisposable {
		if (this.lists.some(l => l.widget === widget)) {
			throw new Error('Cannot register the same widget multiple times');
		}

		// Keep in our lists list
		const registeredList: IRegisteredList = { widget, extraContextKeys };
		this.lists.push(registeredList);

		// Check for currently being focused
		if (widget.getHTMLElement() === document.activeElement) {
			this._lastFocusedWidget = widget;
		}

		const result = combinedDisposable([
			widget.onDidFocus(() => this._lastFocusedWidget = widget),
			toDisposable(() => this.lists.splice(this.lists.indexOf(registeredList), 1)),
			widget.onDidDispose(() => {
				this.lists = this.lists.filter(l => l !== registeredList);
				if (this._lastFocusedWidget === widget) {
					this._lastFocusedWidget = undefined;
				}
			})
		]);

		return result;
	}
}

const RawWorkbenchListFocusContextKey = new RawContextKey<boolean>('listFocus', true);
export const WorkbenchListSupportsMultiSelectContextKey = new RawContextKey<boolean>('listSupportsMultiselect', true);
export const WorkbenchListFocusContextKey = ContextKeyExpr.and(RawWorkbenchListFocusContextKey, ContextKeyExpr.not(InputFocusedContextKey));
export const WorkbenchListHasSelectionOrFocus = new RawContextKey<boolean>('listHasSelectionOrFocus', false);
export const WorkbenchListDoubleSelection = new RawContextKey<boolean>('listDoubleSelection', false);
export const WorkbenchListMultiSelection = new RawContextKey<boolean>('listMultiSelection', false);

function createScopedContextKeyService(contextKeyService: IContextKeyService, widget: ListWidget): IContextKeyService {
	const result = contextKeyService.createScoped(widget.getHTMLElement());
	RawWorkbenchListFocusContextKey.bindTo(result);
	return result;
}

export const multiSelectModifierSettingKey = 'workbench.list.multiSelectModifier';
export const openModeSettingKey = 'workbench.list.openMode';
export const horizontalScrollingKey = 'workbench.tree.horizontalScrolling';

function useAltAsMultipleSelectionModifier(configurationService: IConfigurationService): boolean {
	return configurationService.getValue(multiSelectModifierSettingKey) === 'alt';
}

function useSingleClickToOpen(configurationService: IConfigurationService): boolean {
	return configurationService.getValue(openModeSettingKey) !== 'doubleClick';
}

class MultipleSelectionController<T> implements IMultipleSelectionController<T> {

	constructor(private configurationService: IConfigurationService) { }

	isSelectionSingleChangeEvent(event: IListMouseEvent<T> | IListTouchEvent<T>): boolean {
		if (useAltAsMultipleSelectionModifier(this.configurationService)) {
			return event.browserEvent.altKey;
		}

		return isSelectionSingleChangeEvent(event);
	}

	isSelectionRangeChangeEvent(event: IListMouseEvent<T> | IListTouchEvent<T>): boolean {
		return isSelectionRangeChangeEvent(event);
	}
}

class WorkbenchOpenController implements IOpenController {

	constructor(private configurationService: IConfigurationService, private existingOpenController?: IOpenController) { }

	shouldOpen(event: UIEvent): boolean {
		if (event instanceof MouseEvent) {
			const isDoubleClick = event.detail === 2;
			if (!useSingleClickToOpen(this.configurationService) && !isDoubleClick) {
				return false;
			}

			if (event.button === 0 /* left mouse button */ || event.button === 1 /* middle mouse button */) {
				return this.existingOpenController ? this.existingOpenController.shouldOpen(event) : true;
			}

			return false;
		}

		return this.existingOpenController ? this.existingOpenController.shouldOpen(event) : true;
	}
}

function handleListControllers<T>(options: IListOptions<T>, configurationService: IConfigurationService): IListOptions<T> {
	if (options.multipleSelectionSupport !== false && !options.multipleSelectionController) {
		options.multipleSelectionController = new MultipleSelectionController(configurationService);
	}

	options.openController = new WorkbenchOpenController(configurationService, options.openController);

	return options;
}

let sharedListStyleSheet: HTMLStyleElement;
function getSharedListStyleSheet(): HTMLStyleElement {
	if (!sharedListStyleSheet) {
		sharedListStyleSheet = createStyleSheet();
	}

	return sharedListStyleSheet;
}

let sharedTreeStyleSheet: HTMLStyleElement;
function getSharedTreeStyleSheet(): HTMLStyleElement {
	if (!sharedTreeStyleSheet) {
		sharedTreeStyleSheet = createStyleSheet();
	}

	return sharedTreeStyleSheet;
}

function handleTreeController(configuration: ITreeConfiguration, instantiationService: IInstantiationService): ITreeConfiguration {
	if (!configuration.controller) {
		configuration.controller = instantiationService.createInstance(WorkbenchTreeController, {});
	}

	if (!configuration.styler) {
		configuration.styler = new DefaultTreestyler(getSharedTreeStyleSheet());
	}

	return configuration;
}

export class WorkbenchList<T> extends List<T> {

	readonly contextKeyService: IContextKeyService;

	private listHasSelectionOrFocus: IContextKey<boolean>;
	private listDoubleSelection: IContextKey<boolean>;
	private listMultiSelection: IContextKey<boolean>;

	private _useAltAsMultipleSelectionModifier: boolean;

	constructor(
		container: HTMLElement,
		delegate: IListVirtualDelegate<T>,
		renderers: IListRenderer<T, any>[],
		options: IListOptions<T>,
		@IContextKeyService contextKeyService: IContextKeyService,
		@IListService listService: IListService,
		@IThemeService themeService: IThemeService,
		@IConfigurationService private configurationService: IConfigurationService
	) {
		super(container, delegate, renderers,
			{
				keyboardSupport: false,
				selectOnMouseDown: true,
				styleController: new DefaultStyleController(getSharedListStyleSheet()),
				...computeStyles(themeService.getTheme(), defaultListStyles),
				...handleListControllers(options, configurationService)
			} as IListOptions<T>
		);

		this.contextKeyService = createScopedContextKeyService(contextKeyService, this);

		const listSupportsMultiSelect = WorkbenchListSupportsMultiSelectContextKey.bindTo(this.contextKeyService);
		listSupportsMultiSelect.set(!(options.multipleSelectionSupport === false));

		this.listHasSelectionOrFocus = WorkbenchListHasSelectionOrFocus.bindTo(this.contextKeyService);
		this.listDoubleSelection = WorkbenchListDoubleSelection.bindTo(this.contextKeyService);
		this.listMultiSelection = WorkbenchListMultiSelection.bindTo(this.contextKeyService);

		this._useAltAsMultipleSelectionModifier = useAltAsMultipleSelectionModifier(configurationService);

		this.disposables.push(combinedDisposable([
			this.contextKeyService,
			(listService as ListService).register(this),
			attachListStyler(this, themeService),
			this.onSelectionChange(() => {
				const selection = this.getSelection();
				const focus = this.getFocus();

				this.listHasSelectionOrFocus.set(selection.length > 0 || focus.length > 0);
				this.listMultiSelection.set(selection.length > 1);
				this.listDoubleSelection.set(selection.length === 2);
			}),
			this.onFocusChange(() => {
				const selection = this.getSelection();
				const focus = this.getFocus();

				this.listHasSelectionOrFocus.set(selection.length > 0 || focus.length > 0);
			})
		]));

		this.registerListeners();
	}

	private registerListeners(): void {
		this.disposables.push(this.configurationService.onDidChangeConfiguration(e => {
			if (e.affectsConfiguration(multiSelectModifierSettingKey)) {
				this._useAltAsMultipleSelectionModifier = useAltAsMultipleSelectionModifier(this.configurationService);
			}
		}));
	}

	get useAltAsMultipleSelectionModifier(): boolean {
		return this._useAltAsMultipleSelectionModifier;
	}
}

export class WorkbenchPagedList<T> extends PagedList<T> {

	readonly contextKeyService: IContextKeyService;

	private disposables: IDisposable[] = [];

	private _useAltAsMultipleSelectionModifier: boolean;

	constructor(
		container: HTMLElement,
		delegate: IListVirtualDelegate<number>,
		renderers: IPagedRenderer<T, any>[],
		options: IListOptions<T>,
		@IContextKeyService contextKeyService: IContextKeyService,
		@IListService listService: IListService,
		@IThemeService themeService: IThemeService,
		@IConfigurationService private configurationService: IConfigurationService
	) {
		super(container, delegate, renderers,
			{
				keyboardSupport: false,
				selectOnMouseDown: true,
				styleController: new DefaultStyleController(getSharedListStyleSheet()),
				...computeStyles(themeService.getTheme(), defaultListStyles),
				...handleListControllers(options, configurationService)
			} as IListOptions<T>
		);

		this.contextKeyService = createScopedContextKeyService(contextKeyService, this);

		const listSupportsMultiSelect = WorkbenchListSupportsMultiSelectContextKey.bindTo(this.contextKeyService);
		listSupportsMultiSelect.set(!(options.multipleSelectionSupport === false));

		this._useAltAsMultipleSelectionModifier = useAltAsMultipleSelectionModifier(configurationService);

		this.disposables.push(combinedDisposable([
			this.contextKeyService,
			(listService as ListService).register(this),
			attachListStyler(this, themeService)
		]));

		this.registerListeners();
	}

	private registerListeners(): void {
		this.disposables.push(this.configurationService.onDidChangeConfiguration(e => {
			if (e.affectsConfiguration(multiSelectModifierSettingKey)) {
				this._useAltAsMultipleSelectionModifier = useAltAsMultipleSelectionModifier(this.configurationService);
			}
		}));
	}

	get useAltAsMultipleSelectionModifier(): boolean {
		return this._useAltAsMultipleSelectionModifier;
	}

	dispose(): void {
		super.dispose();

		this.disposables = dispose(this.disposables);
	}
}

export class WorkbenchTree extends Tree {

	readonly contextKeyService: IContextKeyService;

	protected disposables: IDisposable[];

	private listHasSelectionOrFocus: IContextKey<boolean>;
	private listDoubleSelection: IContextKey<boolean>;
	private listMultiSelection: IContextKey<boolean>;

	private _openOnSingleClick: boolean;
	private _useAltAsMultipleSelectionModifier: boolean;

	constructor(
		container: HTMLElement,
		configuration: ITreeConfiguration,
		options: ITreeOptions,
		@IContextKeyService contextKeyService: IContextKeyService,
		@IListService listService: IListService,
		@IThemeService themeService: IThemeService,
		@IInstantiationService instantiationService: IInstantiationService,
		@IConfigurationService configurationService: IConfigurationService
	) {
		const config = handleTreeController(configuration, instantiationService);
		const horizontalScrollMode = configurationService.getValue(horizontalScrollingKey) ? ScrollbarVisibility.Auto : ScrollbarVisibility.Hidden;
		const opts = {
			horizontalScrollMode,
			keyboardSupport: false,
			...computeStyles(themeService.getTheme(), defaultListStyles),
			...options
		};

		super(container, config, opts);

		this.disposables = [];
		this.contextKeyService = createScopedContextKeyService(contextKeyService, this);

		WorkbenchListSupportsMultiSelectContextKey.bindTo(this.contextKeyService);

		this.listHasSelectionOrFocus = WorkbenchListHasSelectionOrFocus.bindTo(this.contextKeyService);
		this.listDoubleSelection = WorkbenchListDoubleSelection.bindTo(this.contextKeyService);
		this.listMultiSelection = WorkbenchListMultiSelection.bindTo(this.contextKeyService);

		this._openOnSingleClick = useSingleClickToOpen(configurationService);
		this._useAltAsMultipleSelectionModifier = useAltAsMultipleSelectionModifier(configurationService);

		this.disposables.push(
			this.contextKeyService,
			(listService as ListService).register(this),
			attachListStyler(this, themeService)
		);

		this.disposables.push(this.onDidChangeSelection(() => {
			const selection = this.getSelection();
			const focus = this.getFocus();

			this.listHasSelectionOrFocus.set((selection && selection.length > 0) || !!focus);
			this.listDoubleSelection.set(selection && selection.length === 2);
			this.listMultiSelection.set(selection && selection.length > 1);
		}));

		this.disposables.push(this.onDidChangeFocus(() => {
			const selection = this.getSelection();
			const focus = this.getFocus();

			this.listHasSelectionOrFocus.set((selection && selection.length > 0) || !!focus);
		}));

		this.disposables.push(configurationService.onDidChangeConfiguration(e => {
			if (e.affectsConfiguration(openModeSettingKey)) {
				this._openOnSingleClick = useSingleClickToOpen(configurationService);
			}

			if (e.affectsConfiguration(multiSelectModifierSettingKey)) {
				this._useAltAsMultipleSelectionModifier = useAltAsMultipleSelectionModifier(configurationService);
			}
		}));
	}

	get openOnSingleClick(): boolean {
		return this._openOnSingleClick;
	}

	get useAltAsMultipleSelectionModifier(): boolean {
		return this._useAltAsMultipleSelectionModifier;
	}

	dispose(): void {
		super.dispose();

		this.disposables = dispose(this.disposables);
	}
}

function massageControllerOptions(options: IControllerOptions): IControllerOptions {
	if (typeof options.keyboardSupport !== 'boolean') {
		options.keyboardSupport = false;
	}

	if (typeof options.clickBehavior !== 'number') {
		options.clickBehavior = ClickBehavior.ON_MOUSE_DOWN;
	}

	return options;
}

export class WorkbenchTreeController extends DefaultController {

	protected disposables: IDisposable[] = [];

	constructor(
		options: IControllerOptions,
		@IConfigurationService private configurationService: IConfigurationService
	) {
		super(massageControllerOptions(options));

		// if the open mode is not set, we configure it based on settings
		if (isUndefinedOrNull(options.openMode)) {
			this.setOpenMode(this.getOpenModeSetting());
			this.registerListeners();
		}
	}

	private registerListeners(): void {
		this.disposables.push(this.configurationService.onDidChangeConfiguration(e => {
			if (e.affectsConfiguration(openModeSettingKey)) {
				this.setOpenMode(this.getOpenModeSetting());
			}
		}));
	}

	private getOpenModeSetting(): OpenMode {
		return useSingleClickToOpen(this.configurationService) ? OpenMode.SINGLE_CLICK : OpenMode.DOUBLE_CLICK;
	}

	dispose(): void {
		this.disposables = dispose(this.disposables);
	}
}

export interface IOpenResourceOptions {
	editorOptions: IEditorOptions;
	sideBySide: boolean;
	element: any;
	payload: any;
}

export interface IResourceResultsNavigationOptions {
	openOnFocus: boolean;
}

export class TreeResourceNavigator extends Disposable {

	private readonly _openResource: Emitter<IOpenResourceOptions> = new Emitter<IOpenResourceOptions>();
	readonly openResource: Event<IOpenResourceOptions> = this._openResource.event;

	constructor(private tree: WorkbenchTree, private options?: IResourceResultsNavigationOptions) {
		super();

		this.registerListeners();
	}

	private registerListeners(): void {
		if (this.options && this.options.openOnFocus) {
			this._register(this.tree.onDidChangeFocus(e => this.onFocus(e)));
		}

		this._register(this.tree.onDidChangeSelection(e => this.onSelection(e)));
	}

	private onFocus({ payload }: any): void {
		const element = this.tree.getFocus();
		this.tree.setSelection([element], { fromFocus: true });

		const originalEvent: KeyboardEvent | MouseEvent = payload && payload.originalEvent;
		const isMouseEvent = payload && payload.origin === 'mouse';
		const isDoubleClick = isMouseEvent && originalEvent && originalEvent.detail === 2;

		const preventOpen = payload && payload.preventOpenOnFocus;
		if (!preventOpen && (!isMouseEvent || this.tree.openOnSingleClick || isDoubleClick)) {
			this._openResource.fire({
				editorOptions: {
					preserveFocus: true,
					pinned: false,
					revealIfVisible: true
				},
				sideBySide: false,
				element,
				payload
			});
		}
	}

	private onSelection({ payload }: any): void {
		if (payload && payload.fromFocus) {
			return;
		}

		const originalEvent: KeyboardEvent | MouseEvent = payload && payload.originalEvent;
		const isMouseEvent = payload && payload.origin === 'mouse';
		const isDoubleClick = isMouseEvent && originalEvent && originalEvent.detail === 2;

		if (!isMouseEvent || this.tree.openOnSingleClick || isDoubleClick) {
			if (isDoubleClick && originalEvent) {
				originalEvent.preventDefault(); // focus moves to editor, we need to prevent default
			}

			const isFromKeyboard = payload && payload.origin === 'keyboard';
			const sideBySide = (originalEvent && (originalEvent.ctrlKey || originalEvent.metaKey || originalEvent.altKey));
			const preserveFocus = !((isFromKeyboard && (!payload || !payload.preserveFocus)) || isDoubleClick || (payload && payload.focusEditor));
			this._openResource.fire({
				editorOptions: {
					preserveFocus,
					pinned: isDoubleClick,
					revealIfVisible: true
				},
				sideBySide,
				element: this.tree.getSelection()[0],
				payload
			});
		}
	}
}

export interface IOpenEvent<T> {
	editorOptions: IEditorOptions;
	sideBySide: boolean;
	element: T;
}

export interface IResourceResultsNavigationOptions {
	openOnFocus: boolean;
}

export class ObjectTreeResourceNavigator<T, TFilterData> extends Disposable {

	private readonly _openResource: Emitter<IOpenEvent<T>> = new Emitter<IOpenEvent<T>>();
	readonly openResource: Event<IOpenEvent<T>> = this._openResource.event;

	constructor(private tree: WorkbenchObjectTree<T, TFilterData>, private options?: IResourceResultsNavigationOptions) {
		super();

		this.registerListeners();
	}

	private registerListeners(): void {
		if (this.options && this.options.openOnFocus) {
			this._register(this.tree.onDidChangeFocus(e => this.onFocus(e)));
		}

		this._register(this.tree.onDidChangeSelection(e => this.onSelection(e)));
	}

	private onFocus(e: ITreeEvent<T>): void {
		const focus = this.tree.getFocus();
		this.tree.setSelection(focus, e.browserEvent);

		if (!e.browserEvent) {
			return;
		}

		const isMouseEvent = e.browserEvent && e.browserEvent instanceof MouseEvent;

		if (!isMouseEvent) {
			this.open(true, false, false);
		}
	}

	private onSelection(e: ITreeEvent<T>): void {
		if (!e.browserEvent || !(e.browserEvent instanceof MouseEvent)) {
			return;
		}

		const isDoubleClick = e.browserEvent.detail === 2;
		const sideBySide = e.browserEvent.ctrlKey || e.browserEvent.metaKey || e.browserEvent.altKey;
		this.open(!isDoubleClick, isDoubleClick, sideBySide);
	}

	private open(preserveFocus: boolean, pinned: boolean, sideBySide: boolean): void {
		this._openResource.fire({
			editorOptions: {
				preserveFocus,
				pinned,
				revealIfVisible: true
			},
			sideBySide,
			element: this.tree.getSelection()[0]
		});
	}
}

export class DataTreeResourceNavigator<T> extends Disposable {

	private readonly _openResource: Emitter<IOpenResourceOptions> = new Emitter<IOpenResourceOptions>();
	readonly openResource: Event<IOpenResourceOptions> = this._openResource.event;

	constructor(private tree: DataTree<T, void>, private options?: IResourceResultsNavigationOptions) {
		super();

		this.registerListeners();
	}

	private registerListeners(): void {
		if (this.options && this.options.openOnFocus) {
			this._register(this.tree.onDidChangeFocus(e => this.onFocus(e)));
		}

		this._register(this.tree.onDidChangeSelection(e => this.onSelection(e)));
	}

	private onFocus({ payload }: any): void {
		const element = this.tree.getFocus();
		this.tree.setSelection(element /*, { fromFocus: true }*/);

		const originalEvent: KeyboardEvent | MouseEvent = payload && payload.originalEvent;
		const isMouseEvent = payload && payload.origin === 'mouse';
		const isDoubleClick = isMouseEvent && originalEvent && originalEvent.detail === 2;

		const preventOpen = payload && payload.preventOpenOnFocus;
		if (!preventOpen && (!isMouseEvent || /*this.tree.openOnSingleClick ||*/ isDoubleClick)) {
			this._openResource.fire({
				editorOptions: {
					preserveFocus: true,
					pinned: false,
					revealIfVisible: true
				},
				sideBySide: false,
				element,
				payload
			});
		}
	}

	private onSelection({ payload }: any): void {
		if (payload && payload.fromFocus) {
			return;
		}

		const originalEvent: KeyboardEvent | MouseEvent = payload && payload.originalEvent;
		const isMouseEvent = payload && payload.origin === 'mouse';
		const isDoubleClick = isMouseEvent && originalEvent && originalEvent.detail === 2;

		if (!isMouseEvent || /*this.tree.openOnSingleClick ||*/ isDoubleClick) {
			if (isDoubleClick && originalEvent) {
				originalEvent.preventDefault(); // focus moves to editor, we need to prevent default
			}

			const isFromKeyboard = payload && payload.origin === 'keyboard';
			const sideBySide = (originalEvent && (originalEvent.ctrlKey || originalEvent.metaKey || originalEvent.altKey));
			const preserveFocus = !((isFromKeyboard && (!payload || !payload.preserveFocus)) || isDoubleClick || (payload && payload.focusEditor));
			this._openResource.fire({
				editorOptions: {
					preserveFocus,
					pinned: isDoubleClick,
					revealIfVisible: true
				},
				sideBySide,
				element: this.tree.getSelection()[0],
				payload
			});
		}
	}
}

export interface IHighlighter {
	getHighlights(tree: ITree, element: any, pattern: string): FuzzyScore;
	getHighlightsStorageKey?(element: any): any;
}

export interface IHighlightingTreeConfiguration extends ITreeConfiguration {
	highlighter: IHighlighter;
}

export interface IHighlightingTreeOptions extends ITreeOptions {
	filterOnType?: boolean;
}

export class HighlightingTreeController extends WorkbenchTreeController {

	constructor(
		options: IControllerOptions,
		private readonly onType: () => any,
		@IConfigurationService configurationService: IConfigurationService,
		@IKeybindingService private readonly _keybindingService: IKeybindingService,
	) {
		super(options, configurationService);
	}

	onKeyDown(tree: ITree, event: IKeyboardEvent) {
		let handled = super.onKeyDown(tree, event);
		if (handled) {
			return true;
		}
		if (this.upKeyBindingDispatcher.has(event.keyCode)) {
			return false;
		}
		if (this._keybindingService.mightProducePrintableCharacter(event)) {
			this.onType();
			return true;
		}
		return false;
	}
}

class HightlightsFilter implements IFilter {

	static add(config: ITreeConfiguration, options: IHighlightingTreeOptions): ITreeConfiguration {
		let myFilter = new HightlightsFilter();
		myFilter.enabled = options.filterOnType;
		if (!config.filter) {
			config.filter = myFilter;
		} else {
			let otherFilter = config.filter;
			config.filter = {
				isVisible(tree: ITree, element: any): boolean {
					return myFilter.isVisible(tree, element) && otherFilter.isVisible(tree, element);
				}
			};
		}
		return config;
	}

	enabled: boolean = true;

	isVisible(tree: ITree, element: any): boolean {
		if (!this.enabled) {
			return true;
		}
		let tree2 = (tree as HighlightingWorkbenchTree);
		if (!tree2.isHighlighterScoring()) {
			return true;
		}
		if (tree2.getHighlighterScore(element)) {
			return true;
		}
		return false;
	}
}

export class HighlightingWorkbenchTree extends WorkbenchTree {

	protected readonly domNode: HTMLElement;
	protected readonly inputContainer: HTMLElement;
	protected readonly input: InputBox;

	protected readonly highlighter: IHighlighter;
	protected readonly highlights: Map<any, FuzzyScore>;

	private readonly _onDidStartFilter: Emitter<this>;
	readonly onDidStartFiltering: Event<this>;

	constructor(
		parent: HTMLElement,
		treeConfiguration: IHighlightingTreeConfiguration,
		treeOptions: IHighlightingTreeOptions,
		listOptions: IInputOptions,
		@IContextKeyService contextKeyService: IContextKeyService,
		@IContextViewService contextViewService: IContextViewService,
		@IListService listService: IListService,
		@IThemeService themeService: IThemeService,
		@IInstantiationService instantiationService: IInstantiationService,
		@IConfigurationService configurationService: IConfigurationService
	) {
		// build html skeleton
		const container = document.createElement('div');
		container.className = 'highlighting-tree';
		const inputContainer = document.createElement('div');
		inputContainer.className = 'input';
		const treeContainer = document.createElement('div');
		treeContainer.className = 'tree';
		container.appendChild(inputContainer);
		container.appendChild(treeContainer);
		parent.appendChild(container);

		// create tree
		treeConfiguration.controller = treeConfiguration.controller || instantiationService.createInstance(HighlightingTreeController, {}, () => this.onTypeInTree());
		super(treeContainer, HightlightsFilter.add(treeConfiguration, treeOptions), treeOptions, contextKeyService, listService, themeService, instantiationService, configurationService);
		this.highlighter = treeConfiguration.highlighter;
		this.highlights = new Map<any, FuzzyScore>();

		this.domNode = container;
		addClass(this.domNode, 'inactive');

		// create input
		this.inputContainer = inputContainer;
		this.input = new InputBox(inputContainer, contextViewService, listOptions);
		this.input.setEnabled(false);
		this.input.onDidChange(this.updateHighlights, this, this.disposables);
		this.disposables.push(attachInputBoxStyler(this.input, themeService));
		this.disposables.push(this.input);
		this.disposables.push(addStandardDisposableListener(this.input.inputElement, 'keydown', event => {
			//todo@joh make this command/context-key based
			switch (event.keyCode) {
				case KeyCode.UpArrow:
				case KeyCode.DownArrow:
				case KeyCode.Tab:
					this.domFocus();
					event.preventDefault();
					break;
				case KeyCode.Enter:
					this.setSelection(this.getSelection());
					event.preventDefault();
					break;
				case KeyCode.Escape:
					this.input.value = '';
					this.domFocus();
					event.preventDefault();
					break;
			}
		}));

		this._onDidStartFilter = new Emitter<this>();
		this.onDidStartFiltering = this._onDidStartFilter.event;
		this.disposables.push(this._onDidStartFilter);
	}

	setInput(element: any): TPromise<any> {
		this.input.setEnabled(false);
		return super.setInput(element).then(value => {
			if (!this.input.inputElement) {
				// has been disposed in the meantime -> cancel
				return Promise.reject(canceled());
			}
			this.input.setEnabled(true);
			return value;
		});
	}

	layout(height?: number, width?: number): void {
		this.input.layout();
		super.layout(isNaN(height) ? height : height - getTotalHeight(this.inputContainer), width);
	}

	private onTypeInTree(): void {
		removeClass(this.domNode, 'inactive');
		this.input.focus();
		this.layout();
		this._onDidStartFilter.fire(this);
	}

	private lastSelection: any[];

	private updateHighlights(pattern: string): void {

		// remember old selection
		let defaultSelection: any[] = [];
		if (!this.lastSelection && pattern) {
			this.lastSelection = this.getSelection();
		} else if (this.lastSelection && !pattern) {
			defaultSelection = this.lastSelection;
			this.lastSelection = [];
		}

		let topElement: any;
		if (pattern) {
			let nav = this.getNavigator(undefined, false);
			let topScore: FuzzyScore;
			while (nav.next()) {
				let element = nav.current();
				let score = this.highlighter.getHighlights(this, element, pattern);
				this.highlights.set(this._getHighlightsStorageKey(element), score);
				element.foo = 1;
				if (!topScore || score && topScore[0] < score[0]) {
					topScore = score;
					topElement = element;
				}
			}
		} else {
			// no pattern, clear highlights
			this.highlights.clear();
		}

		this.refresh().then(() => {
			if (topElement) {
				this.reveal(topElement, .5).then(_ => {
					this.setSelection([topElement], this);
					this.setFocus(topElement, this);
				});
			} else {
				this.setSelection(defaultSelection, this);
			}
		}, onUnexpectedError);
	}

	isHighlighterScoring(): boolean {
		return this.highlights.size > 0;
	}

	getHighlighterScore(element: any): FuzzyScore {
		return this.highlights.get(this._getHighlightsStorageKey(element));
	}

	private _getHighlightsStorageKey(element: any): any {
		return typeof this.highlighter.getHighlightsStorageKey === 'function'
			? this.highlighter.getHighlightsStorageKey(element)
			: element;
	}
}

export class WorkbenchObjectTree<T extends NonNullable<any>, TFilterData = void> extends ObjectTree<T, TFilterData> {

	readonly contextKeyService: IContextKeyService;

	protected disposables: IDisposable[];

	private hasSelectionOrFocus: IContextKey<boolean>;
	private hasDoubleSelection: IContextKey<boolean>;
	private hasMultiSelection: IContextKey<boolean>;

	constructor(
		container: HTMLElement,
		delegate: IListVirtualDelegate<T>,
		renderers: ITreeRenderer<T, TFilterData, any>[],
		options: ITreeOptions2<T, TFilterData>,
		@IContextKeyService contextKeyService: IContextKeyService,
		@IListService listService: IListService,
		@IThemeService themeService: IThemeService,
		@IConfigurationService configurationService: IConfigurationService
	) {
		super(container, delegate, renderers, {
			keyboardSupport: false,
			selectOnMouseDown: true,
			styleController: new DefaultStyleController(getSharedListStyleSheet()),
			...computeStyles(themeService.getTheme(), defaultListStyles),
			...handleListControllers(options, configurationService)
		});

		this.contextKeyService = createScopedContextKeyService(contextKeyService, this);

		const listSupportsMultiSelect = WorkbenchListSupportsMultiSelectContextKey.bindTo(this.contextKeyService);
		listSupportsMultiSelect.set(!(options.multipleSelectionSupport === false));

		this.hasSelectionOrFocus = WorkbenchListHasSelectionOrFocus.bindTo(this.contextKeyService);
		this.hasDoubleSelection = WorkbenchListDoubleSelection.bindTo(this.contextKeyService);
		this.hasMultiSelection = WorkbenchListMultiSelection.bindTo(this.contextKeyService);

		this.disposables.push(
			this.contextKeyService,
			(listService as ListService).register(this),
			attachListStyler(this, themeService),
			this.onDidChangeSelection(() => {
				const selection = this.getSelection();
				const focus = this.getFocus();

				this.hasSelectionOrFocus.set(selection.length > 0 || focus.length > 0);
				this.hasMultiSelection.set(selection.length > 1);
				this.hasDoubleSelection.set(selection.length === 2);
			}),
			this.onDidChangeFocus(() => {
				const selection = this.getSelection();
				const focus = this.getFocus();

				this.hasSelectionOrFocus.set(selection.length > 0 || focus.length > 0);
			})
		);
	}

	dispose(): void {
		super.dispose();
		this.disposables = dispose(this.disposables);
	}
}

export class WorkbenchDataTree<T extends NonNullable<any>, TFilterData = void> extends DataTree<T, TFilterData> {

	readonly contextKeyService: IContextKeyService;

	private hasSelectionOrFocus: IContextKey<boolean>;
	private hasDoubleSelection: IContextKey<boolean>;
	private hasMultiSelection: IContextKey<boolean>;

	constructor(
		container: HTMLElement,
		delegate: IListVirtualDelegate<T>,
		renderers: ITreeRenderer<T, TFilterData, any>[],
		dataSource: IDataSource<T>,
		options: ITreeOptions2<T, TFilterData>,
		@IContextKeyService contextKeyService: IContextKeyService,
		@IListService listService: IListService,
		@IThemeService themeService: IThemeService,
		@IConfigurationService configurationService: IConfigurationService
	) {
		super(container, delegate, renderers, dataSource, {
			keyboardSupport: false,
			selectOnMouseDown: true,
			styleController: new DefaultStyleController(getSharedListStyleSheet()),
			...computeStyles(themeService.getTheme(), defaultListStyles),
			...handleListControllers(options, configurationService)
		});

		this.contextKeyService = createScopedContextKeyService(contextKeyService, this);

		const listSupportsMultiSelect = WorkbenchListSupportsMultiSelectContextKey.bindTo(this.contextKeyService);
		listSupportsMultiSelect.set(!(options.multipleSelectionSupport === false));

		this.hasSelectionOrFocus = WorkbenchListHasSelectionOrFocus.bindTo(this.contextKeyService);
		this.hasDoubleSelection = WorkbenchListDoubleSelection.bindTo(this.contextKeyService);
		this.hasMultiSelection = WorkbenchListMultiSelection.bindTo(this.contextKeyService);

		this.disposables.push(
			this.contextKeyService,
			(listService as ListService).register(this),
			attachListStyler(this, themeService),
			this.onDidChangeSelection(() => {
				const selection = this.getSelection();
				const focus = this.getFocus();

				this.hasSelectionOrFocus.set(selection.length > 0 || focus.length > 0);
				this.hasMultiSelection.set(selection.length > 1);
				this.hasDoubleSelection.set(selection.length === 2);
			}),
			this.onDidChangeFocus(() => {
				const selection = this.getSelection();
				const focus = this.getFocus();

				this.hasSelectionOrFocus.set(selection.length > 0 || focus.length > 0);
			})
		);
	}

	dispose(): void {
		super.dispose();
		this.disposables = dispose(this.disposables);
	}
}

const configurationRegistry = Registry.as<IConfigurationRegistry>(ConfigurationExtensions.Configuration);

configurationRegistry.registerConfiguration({
	'id': 'workbench',
	'order': 7,
	'title': localize('workbenchConfigurationTitle', "Workbench"),
	'type': 'object',
	'properties': {
		[multiSelectModifierSettingKey]: {
			'type': 'string',
			'enum': ['ctrlCmd', 'alt'],
			'enumDescriptions': [
				localize('multiSelectModifier.ctrlCmd', "Maps to `Control` on Windows and Linux and to `Command` on macOS."),
				localize('multiSelectModifier.alt', "Maps to `Alt` on Windows and Linux and to `Option` on macOS.")
			],
			'default': 'ctrlCmd',
			'description': localize({
				key: 'multiSelectModifier',
				comment: [
					'- `ctrlCmd` refers to a value the setting can take and should not be localized.',
					'- `Control` and `Command` refer to the modifier keys Ctrl or Cmd on the keyboard and can be localized.'
				]
			}, "The modifier to be used to add an item in trees and lists to a multi-selection with the mouse (for example in the explorer, open editors and scm view). The 'Open to Side' mouse gestures - if supported - will adapt such that they do not conflict with the multiselect modifier.")
		},
		[openModeSettingKey]: {
			'type': 'string',
			'enum': ['singleClick', 'doubleClick'],
			'default': 'singleClick',
			'description': localize({
				key: 'openModeModifier',
				comment: ['`singleClick` and `doubleClick` refers to a value the setting can take and should not be localized.']
			}, "Controls how to open items in trees and lists using the mouse (if supported). For parents with children in trees, this setting will control if a single click expands the parent or a double click. Note that some trees and lists might choose to ignore this setting if it is not applicable. ")
		},
		[horizontalScrollingKey]: {
			'type': 'boolean',
			'default': false,
			'description': localize('horizontalScrolling setting', "Controls whether trees support horizontal scrolling in the workbench.")
		}
	}
});<|MERGE_RESOLUTION|>--- conflicted
+++ resolved
@@ -35,11 +35,7 @@
 import { ObjectTree } from 'vs/base/browser/ui/tree/objectTree';
 import { ITreeOptions as ITreeOptions2, ITreeEvent } from 'vs/base/browser/ui/tree/abstractTree';
 import { ITreeRenderer } from 'vs/base/browser/ui/tree/tree';
-<<<<<<< HEAD
-import { DataTree } from 'vs/base/browser/ui/tree/dataTree';
-=======
 import { DataTree, IDataSource } from 'vs/base/browser/ui/tree/dataTree';
->>>>>>> 24036d74
 
 export type ListWidget = List<any> | PagedList<any> | ITree | ObjectTree<any, any> | DataTree<any, any>;
 
