--- conflicted
+++ resolved
@@ -301,14 +301,8 @@
 		// FindNext must be false for a first request
 		const findOptions: FindInPageOptions = {
 			forward: options.forward,
-<<<<<<< HEAD
-			findNext: false,
+			findNext: true,
 			matchCase: options.matchCase
-=======
-			findNext: true,
-			matchCase: options.matchCase,
-			medialCapitalAsWordStart: options.medialCapitalAsWordStart
->>>>>>> 55003580
 		};
 
 		this._findStarted = true;
