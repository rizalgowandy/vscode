--- conflicted
+++ resolved
@@ -45,13 +45,8 @@
 			override getChildren(): Promise<IExpression[]> {
 				return Promise.resolve([variableB]);
 			}
-<<<<<<< HEAD
 		}(session, 1, scope, 2, 'A', 'A', undefined!, 0, 0, undefined, {}, 'string');
-		variableB = new Variable(session, 1, scope, 2, 'B', 'A.B', undefined!, 0, 0, undefined, {}, 'string');
-=======
-		}(session, 1, scope, 2, 'A', 'A', undefined!, 0, 0, {}, 'string');
-		const variableB = new Variable(session, 1, scope, 2, 'B', 'A.B', undefined!, 0, 0, {}, 'string');
->>>>>>> a3482c39
+		const variableB = new Variable(session, 1, scope, 2, 'B', 'A.B', undefined!, 0, 0, undefined, {}, 'string');
 
 		assert.strictEqual(await findExpressionInStackFrame(stackFrame, []), undefined);
 		assert.strictEqual(await findExpressionInStackFrame(stackFrame, ['A']), variableA);
