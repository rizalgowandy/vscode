--- conflicted
+++ resolved
@@ -6,10 +6,6 @@
 import cp = require('child_process');
 import fs = require('fs');
 import net = require('net');
-<<<<<<< HEAD
-import remote = require('remote');
-=======
->>>>>>> 18c4a65c
 import platform = require('vs/base/common/platform');
 import errors = require('vs/base/common/errors');
 import { Promise, TPromise} from 'vs/base/common/winjs.base';
